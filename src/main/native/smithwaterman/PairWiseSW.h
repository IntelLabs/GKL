#include<stdio.h>

#define MAIN_CODE(bt_vec) \
            { \
            VEC_INT_TYPE e10 = VEC_LOADU(&E[inde]); \
            VEC_INT_TYPE ext_score_h = VEC_ADD(e10, w_extend_vec); \
            VEC_INT_TYPE h10 = VEC_LOADU(&H[hLeftInd]); \
            VEC_INT_TYPE open_score_h = VEC_ADD(h10, w_open_vec); \
            VEC_INT_TYPE e11 = VEC_MAX(open_score_h, ext_score_h); \
            VEC_INT_TYPE open_gt_ext_h = VEC_CMPGT(open_score_h, ext_score_h); \
            VEC_INT_TYPE ext_vec = VEC_ANDNOT(open_gt_ext_h, ins_ext_vec); \
            VEC_STOREU(&E[inde], e11); \
            VEC_INT_TYPE f01 = VEC_LOADU(&F[indf]); \
            VEC_INT_TYPE f11; \
            VEC_INT_TYPE ext_score_v = VEC_ADD(f01, w_extend_vec); \
            VEC_INT_TYPE h01 = VEC_LOADU(&H[hTopInd]); \
            VEC_INT_TYPE open_score_v = VEC_ADD(h01, w_open_vec); \
            f11 = VEC_MAX(ext_score_v, open_score_v); \
            VEC_INT_TYPE open_gt_ext_v = VEC_CMPGT(open_score_v, ext_score_v); \
            ext_vec = VEC_OR(ext_vec, VEC_ANDNOT(open_gt_ext_v, del_ext_vec)); \
            VEC_STOREU((VEC_INT_TYPE *)(&F[indf]), f11); \
            VEC_INT_TYPE h00 = VEC_LOADU((VEC_INT_TYPE *)(&H[hCurInd])); \
            VEC_INT_TYPE s1 = VEC_LOADU((VEC_INT_TYPE *)(seq1Rev + inde)); \
            VEC_INT_TYPE s2 = VEC_LOADU((VEC_INT_TYPE *)(seq2 + seq2Ind)); \
            VEC_MASK_TYPE cmp11 = VEC_CMPEQ_MASK(s1, s2); \
            VEC_INT_TYPE sbt11 = VEC_BLEND(w_mismatch_vec, w_match_vec, cmp11); \
            VEC_INT_TYPE m11 = VEC_ADD(h00, sbt11); \
            VEC_INT_TYPE h11 = VEC_MAX(minCutoff_vec, m11); \
            VEC_INT_TYPE e11_gt_h11 = VEC_CMPGT(e11, h11); \
            h11 = VEC_MAX(h11, e11); \
            bt_vec = VEC_AND(ins_vec, e11_gt_h11); \
            cmp11 = VEC_CMPGT_MASK(f11, h11); \
            h11 = VEC_MAX(h11, f11); \
            bt_vec = VEC_BLEND(bt_vec, del_vec, cmp11); \
            bt_vec = VEC_OR(bt_vec, ext_vec); \
            VEC_STOREU((VEC_INT_TYPE *)(&H[hCurInd]), h11); \
            }


void inline smithWatermanBackTrack(SeqPair *p, int32_t match, int32_t mismatch, int32_t open, int32_t extend, int32_t* E_,int32_t tid)
{
    uint32_t seq1[MAX_SEQ_LEN];
    uint32_t seq1Rev[MAX_SEQ_LEN];
    uint32_t seq2[MAX_SEQ_LEN];
    int32_t nrow = p->len1;
    int32_t ncol = p->len2;
    int32_t overhangStrategy = p->overhangStrategy;

    VEC_INT_TYPE w_match_vec = VEC_SET1_VAL32(match);
    VEC_INT_TYPE w_mismatch_vec = VEC_SET1_VAL32(mismatch);
    VEC_INT_TYPE w_open_vec = VEC_SET1_VAL32(open);
    VEC_INT_TYPE w_extend_vec = VEC_SET1_VAL32(extend);

    int32_t i, j;
    int32_t lowInitValue = LOW_INIT_VALUE;
    VEC_INT_TYPE lowInitValue_vec = VEC_SET1_VAL32(lowInitValue);
    VEC_INT_TYPE minCutoff_vec = VEC_SET1_VAL32(MATRIX_MIN_CUTOFF);
    VEC_INT_TYPE zero_vec = VEC_SET_ZERO();
    VEC_INT_TYPE ins_vec = VEC_SET1_VAL32(INSERT);
    VEC_INT_TYPE del_vec = VEC_SET1_VAL32(DELETE);
    VEC_INT_TYPE ins_ext_vec = VEC_SET1_VAL32(INSERT_EXT);
    VEC_INT_TYPE del_ext_vec = VEC_SET1_VAL32(DELETE_EXT);
    INIT_CONSTANTS;
    int32_t hwidth = MAX_SEQ_LEN + AVX_LENGTH;
    int32_t ewidth = MAX_SEQ_LEN + AVX_LENGTH;

    int32_t *E  = E_ + tid * 6 * (MAX_SEQ_LEN + AVX_LENGTH);
    int32_t *F  = E + 1 * ewidth;
    int32_t *H  = E + 2 * ewidth;
    for(j = 0; j <= ncol; j+=AVX_LENGTH)
    {
        VEC_STORE(F + j, lowInitValue_vec);
    }
    for(i = 0; i <= nrow; i+=AVX_LENGTH)
    {
        VEC_STORE(E + i, lowInitValue_vec);
    }

    H[MAX_SEQ_LEN >> 1] = 0;

    for(i = 0; i < nrow; i++)
    {
        seq1[i] = p->seq1[i];
        seq1Rev[MAX_SEQ_LEN - 1 - i] = p->seq1[i];
    }
    for(i = 0; i < ncol; i++)
    {
        seq2[i] = p->seq2[i];
    }

    int16_t *backTrack = p->btrack;

    int32_t maxScore = INT32_MIN;
    int32_t max_i = 0;
    int32_t max_j = 0;

    int32_t antiDiag;
    int32_t prev, cur;
    for(antiDiag = 1; antiDiag <= (nrow + ncol); antiDiag++)
    {
        int32_t ilo = min(antiDiag, nrow + 1);
        int32_t jhi = min(antiDiag, ncol + 1);
        int32_t ihi = antiDiag - jhi;
        int32_t jlo = antiDiag - ilo;

        prev = ((antiDiag - 1) & 1) * hwidth;
        cur  = (antiDiag & 1) * hwidth;

#if 1
#ifdef PERF_DEBUG
        int64_t startTick, endTick;
        startTick = __rdtsc();
#endif
        for(j = (jlo + 1); j < (jhi - AVX_LENGTH);)
        {
#ifdef PERF_DEBUG
            mainLoopCount+=2;
#endif
#ifdef IACA_ANALYSIS
            IACA_START
#endif
            int32_t backTrackInd = j - jlo - 1;
            VEC_INT_TYPE bt_vec_0, bt_vec_1;
            {
            i = antiDiag - j;
            int32_t diag = j - i;
            int32_t diagInd = MAX_SEQ_LEN + diag;
            int32_t inde = MAX_SEQ_LEN - i;
            int32_t indf = j;
            int32_t hLeftInd = prev + ((diagInd - 1) >> 1);
            int32_t hTopInd  = hLeftInd + 1;
            int32_t hCurInd = cur + (diagInd >> 1);
            int32_t seq2Ind = j - 1;
            MAIN_CODE(bt_vec_0)
            j = j + AVX_LENGTH;
            }
            {
            i = antiDiag - j;
            int32_t diag = j - i;
            int32_t diagInd = MAX_SEQ_LEN + diag;
            int32_t inde = MAX_SEQ_LEN - i;
            int32_t indf = j;
            int32_t hLeftInd = prev + ((diagInd - 1) >> 1);
            int32_t hTopInd  = hLeftInd + 1;
            int32_t hCurInd = cur + (diagInd >> 1);
            int32_t seq2Ind = j - 1;
            VEC_INT_TYPE bt_vec;
            MAIN_CODE(bt_vec_1)
            j = j + AVX_LENGTH;
            }
            VEC_INT_TYPE bt_vec_2 = VEC_PERMUTE2x128_EVEN(bt_vec_0, bt_vec_1);
            VEC_INT_TYPE bt_vec_3 = VEC_PERMUTE2x128_ODD(bt_vec_0, bt_vec_1);
            VEC_INT_TYPE bt_vec   = VEC_PACKS_32(bt_vec_2, bt_vec_3);
            VEC_STREAM(backTrack + antiDiag * MAX_SEQ_LEN + backTrackInd, bt_vec);
        }
#ifdef IACA_ANALYSIS
        IACA_END
#endif
        if(j < jhi)
        {
#ifdef PERF_DEBUG
            mainLoopCount++;
#endif
            i = antiDiag - j;
            int32_t diag = j - i;
            int32_t diagInd = MAX_SEQ_LEN + diag;
            int32_t inde = MAX_SEQ_LEN - i;
            int32_t indf = j;
            int32_t hLeftInd = prev + ((diagInd - 1) >> 1);
            int32_t hTopInd  = hLeftInd + 1;
            int32_t hCurInd = cur + (diagInd >> 1);
            int32_t seq2Ind = j - 1;
            VEC_INT_TYPE bt_vec_0;
            VEC_INT_TYPE bt_vec_1 = VEC_SET_ZERO();
            MAIN_CODE(bt_vec_0)
            VEC_INT_TYPE bt_vec_2 = VEC_PERMUTE2x128_EVEN(bt_vec_0, bt_vec_1);
            VEC_INT_TYPE bt_vec_3 = VEC_PERMUTE2x128_ODD(bt_vec_0, bt_vec_1);
            VEC_INT_TYPE bt_vec   = VEC_PACKS_32(bt_vec_2, bt_vec_3);
            int32_t backTrackInd = j - jlo - 1;
            VEC_STREAM(backTrack + antiDiag * MAX_SEQ_LEN + backTrackInd, bt_vec);
        }
#ifdef PERF_DEBUG
        endTick = __rdtsc();
        mainLoopTicks += endTick - startTick;
#endif
#endif
        if((overhangStrategy == INDEL) || (overhangStrategy == LEADING_INDEL))
        {
            H[cur + ((MAX_SEQ_LEN + 2 * jhi - antiDiag) >> 1)] = open + (jhi - 1) * extend;
            H[cur + ((MAX_SEQ_LEN + 2 * jlo - antiDiag) >> 1)] = open + (ilo - 1) * extend;
        }
        else
        {
            H[cur + ((MAX_SEQ_LEN + 2 * jhi - antiDiag) >> 1)] = 0;
            H[cur + ((MAX_SEQ_LEN + 2 * jlo - antiDiag) >> 1)] = 0;
        }
        F[jhi] = lowInitValue;
        E[MAX_SEQ_LEN - ilo] = lowInitValue;

#if 1
        if(ilo == (nrow + 1))
        {
            int32_t score = H[cur + ((MAX_SEQ_LEN + jlo + 1 - (ilo - 1)) >> 1)];
            if((overhangStrategy == SOFTCLIP) || (overhangStrategy == IGNORE))
            {
                if((maxScore < score) || ((maxScore == score) && (abs(ilo - jlo - 2) < abs(max_i - max_j))))
                {
                    //printf("%d, %d) hij = %d\n", i, j, h11);
                    maxScore = score;
                    max_i = ilo - 1;
                    max_j = jlo + 1;
                }
            }
        }
        if(jhi == (ncol + 1))
        {
            int32_t score = H[cur + ((MAX_SEQ_LEN + jhi - 1 - (ihi + 1)) >> 1)];
            if((maxScore < score) || ((maxScore == score) && ((max_j == ncol) || (abs(ihi - jhi + 2) <= abs(max_i - max_j)))))
            {
                //printf("%d, %d) hij = %d\n", i, j, h11);
                maxScore = score;
                max_i = ihi + 1;
                max_j = jhi - 1;
            }
        }
#endif
    }
    //printf("maxScore = %d, max_i = %d, max_j = %d\n", maxScore, max_i, max_j);
    if(overhangStrategy == INDEL)
        p->score = H[cur + ((MAX_SEQ_LEN + ncol - nrow) >> 1)];
    else
        p->score = maxScore;
    p->score = maxScore;
    p->max_i = max_i;
    p->max_j = max_j;
    return;
}

void inline getCIGAR(SeqPair *p, int16_t *cigarBuf_, int32_t tid)
{
    int16_t *btrack = p->btrack;
    int32_t max_i = p->max_i;
    int32_t max_j = p->max_j;
    int32_t nrow = p->len1;
    int32_t ncol = p->len2;
    int32_t overhangStrategy = p->overhangStrategy;

    int32_t i, j;
    int16_t *cigarArray = cigarBuf_;

    int32_t cigarId = 0;

    if (overhangStrategy == INDEL)
    {
        i = nrow;
        j = ncol;
    }
    else if(overhangStrategy == LEADING_INDEL)
    {
        i = max_i;
        j = ncol;
    }
    else
    {
        i = max_i;
        j = max_j;
    }

    if(j < ncol)
    {
        cigarArray[cigarId * 2] = SOFTCLIP;
        cigarArray[cigarId * 2 + 1] = ncol - j;
        cigarId++;
    }
    int state = 0;
    while((i > 0) && (j > 0))
    {
        int32_t antiDiag = i + j;
        int32_t btrInd;
        if(antiDiag <= nrow)
        {
            btrInd = antiDiag * MAX_SEQ_LEN + j - 1;
        }
        else
        {
            int32_t jLo = antiDiag - nrow - 1;
            btrInd = antiDiag * MAX_SEQ_LEN + j - jLo - 1;
        }
        int32_t btr = btrack[btrInd];
        if(state == INSERT_EXT)
        {
            j--;
            cigarArray[cigarId * 2 - 1]++;
            state = btr & INSERT_EXT;
        }
        else if(state == DELETE_EXT)
        {
            i--;
            cigarArray[cigarId * 2 - 1]++;
            state = btr & DELETE_EXT;
        }
        else
        {
            switch(btr & 3)
            {
                case MATCH:
                    i--;
                    j--;
                    cigarArray[cigarId * 2] = MATCH;
                    cigarArray[cigarId * 2 + 1] = 1;
                    state = 0;
                    cigarId++;
                    break;
                case INSERT:
                    j--;
                    cigarArray[cigarId * 2] = INSERT;
                    cigarArray[cigarId * 2 + 1] = 1;
                    state = btr & INSERT_EXT;
                    cigarId++;
                    break;
                case DELETE:
                    i--;
                    cigarArray[cigarId * 2] = DELETE;
                    cigarArray[cigarId * 2 + 1] = 1;
                    state = btr & DELETE_EXT;
                    cigarId++;
                    break;
            }
        }
    }
    if(overhangStrategy == SOFTCLIP)
    {
        if(j > 0)
        {
            cigarArray[cigarId * 2] = SOFTCLIP;
            cigarArray[cigarId * 2 + 1] = j;
            cigarId++;
        }
        p->alignmentOffset = i;
    }
    else if(overhangStrategy == IGNORE)
    {
        if(j > 0)
        {
            cigarArray[cigarId * 2] = cigarArray[(cigarId - 1) * 2];
            cigarArray[cigarId * 2 + 1] = j;
            cigarId++;
        }
        p->alignmentOffset = i - j;
    }
    else // overhangStrategy == INDEL || overhangStrategy == LEADING_INDEL
    {
        if (i > 0)
        {
            cigarArray[cigarId * 2] = DELETE;
            cigarArray[cigarId * 2 + 1] = i;
            cigarId++;
        }
        else if(j > 0)
        {
            cigarArray[cigarId * 2] = INSERT;
            cigarArray[cigarId * 2 + 1] = j;
            cigarId++;
        }
        p->alignmentOffset = 0;
    }
    int32_t newId = 0;
    int32_t prev = cigarArray[newId * 2];
    //printf("cigarId = %d\n", cigarId);
    for(i = 1; i < cigarId; i++)
    {
        int32_t cur = cigarArray[i * 2];
        if(cur == prev)
        {
            cigarArray[newId * 2 + 1] += cigarArray[i * 2 + 1];
        }
        else
        {
            newId++;
            cigarArray[newId * 2] = cur;
            cigarArray[newId * 2 + 1] = cigarArray[i * 2 + 1];
            prev = cur;
        }

    }

    int maxSize = max(p->len1, p->len2);
    int curSize = 0;
    for(i = newId; i >= 0; i--)
    {
        char state;

        switch(cigarArray[2 * i])
        {
            case MATCH:
                state = 'M';
                break;
            case INSERT:
                state = 'I';
                break;
            case DELETE:
                state = 'D';
                break;
            case SOFTCLIP:
                state = 'S';
                break;
            default:
                state = 'R';
                break;
        }
	// expectedLength for converting int to str w/ extra padding for '\0'
	int expectedLength = snprintf( NULL, 0, "%d%c", cigarArray[2 * i + 1], state);
	if (curSize >= 0 && expectedLength > 1 && (curSize < maxSize - expectedLength ))
           {
                   curSize += snprintf(p->cigar + curSize, expectedLength + 1, "%d%c", cigarArray[2 * i + 1], state);
           }
    }
    p->cigarCount = strnlen(p->cigar, curSize);
}


int32_t CONCAT(runSWOnePairBT_,SIMD_ENGINE)(int32_t match, int32_t mismatch, int32_t open, int32_t extend,uint8_t *seq1, uint8_t *seq2, int32_t len1, int32_t len2, int8_t overhangStrategy, char *cigarArray, int16_t *cigarCount)
{

    int32_t  w_match = match;
    int32_t  w_mismatch = mismatch;
    int32_t  w_open = open;
    int32_t  w_extend = extend;

    int32_t  *E_  = (int32_t *)_mm_malloc((6 * (MAX_SEQ_LEN+ AVX_LENGTH)) * sizeof(int32_t), 64);
    int16_t  *backTrack_ = (int16_t *)_mm_malloc((2 * MAX_SEQ_LEN * MAX_SEQ_LEN + 2 * AVX_LENGTH) * sizeof(int16_t), 64);
    int16_t  *cigarBuf_  = (int16_t *)_mm_malloc(4 * MAX_SEQ_LEN * sizeof(int16_t), 64);
<<<<<<< HEAD
<<<<<<< HEAD
=======
>>>>>>> 8843c29f

    int len = max(len1, len2);
    if(len >  MAX_SEQ_LEN) {
             return -1;
        }
<<<<<<< HEAD
=======
   
>>>>>>> 4e4c2af7c09e90d79361c895a22dcd839d329972
=======
	
>>>>>>> 8843c29f
    if (E_ == NULL  || backTrack_  == NULL || cigarBuf_ == NULL) {
         _mm_free(E_);
         _mm_free(backTrack_);
         _mm_free(cigarBuf_);
	 return -1; 
    } 

    SeqPair p;
    p.seq1 = seq1;
    p.seq2 = seq2;
    p.len1 = len1;
    p.len2 = len2;
    p.overhangStrategy = overhangStrategy;
    p.btrack = backTrack_;
    p.cigar = cigarArray;

    smithWatermanBackTrack(&p, match, mismatch,  open, extend, E_, 0);
    getCIGAR(&p, cigarBuf_, 0);
    (*cigarCount) = p.cigarCount;

    _mm_free(E_);
    _mm_free(backTrack_);
    _mm_free(cigarBuf_);

    return p.alignmentOffset;
    }<|MERGE_RESOLUTION|>--- conflicted
+++ resolved
@@ -383,8 +383,7 @@
         }
 
     }
-
-    int maxSize = max(p->len1, p->len2);
+    int maxSize =  sizeof(p->cigar);
     int curSize = 0;
     for(i = newId; i >= 0; i--)
     {
@@ -408,19 +407,18 @@
                 state = 'R';
                 break;
         }
-	// expectedLength for converting int to str w/ extra padding for '\0'
-	int expectedLength = snprintf( NULL, 0, "%d%c", cigarArray[2 * i + 1], state);
-	if (curSize >= 0 && expectedLength > 1 && (curSize < maxSize - expectedLength ))
-           {
-                   curSize += snprintf(p->cigar + curSize, expectedLength + 1, "%d%c", cigarArray[2 * i + 1], state);
-           }
-    }
-    p->cigarCount = strnlen(p->cigar, curSize);
+	// 4 is u16 + Char + Null; look into how to handle the error state  
+        if (curSize < (maxSize - 4)) 
+		curSize += snprintf(p->cigar + curSize, 4, "%d%c", cigarArray[2 * i + 1], state);
+    }
+    p->cigarCount = strnlen(p->cigar, maxSize);
 }
 
 
 int32_t CONCAT(runSWOnePairBT_,SIMD_ENGINE)(int32_t match, int32_t mismatch, int32_t open, int32_t extend,uint8_t *seq1, uint8_t *seq2, int32_t len1, int32_t len2, int8_t overhangStrategy, char *cigarArray, int16_t *cigarCount)
 {
+
+
 
     int32_t  w_match = match;
     int32_t  w_mismatch = mismatch;
@@ -430,23 +428,8 @@
     int32_t  *E_  = (int32_t *)_mm_malloc((6 * (MAX_SEQ_LEN+ AVX_LENGTH)) * sizeof(int32_t), 64);
     int16_t  *backTrack_ = (int16_t *)_mm_malloc((2 * MAX_SEQ_LEN * MAX_SEQ_LEN + 2 * AVX_LENGTH) * sizeof(int16_t), 64);
     int16_t  *cigarBuf_  = (int16_t *)_mm_malloc(4 * MAX_SEQ_LEN * sizeof(int16_t), 64);
-<<<<<<< HEAD
-<<<<<<< HEAD
-=======
->>>>>>> 8843c29f
-
-    int len = max(len1, len2);
-    if(len >  MAX_SEQ_LEN) {
-             return -1;
-        }
-<<<<<<< HEAD
-=======
    
->>>>>>> 4e4c2af7c09e90d79361c895a22dcd839d329972
-=======
-	
->>>>>>> 8843c29f
-    if (E_ == NULL  || backTrack_  == NULL || cigarBuf_ == NULL) {
+    if (E_ == NULL  | backTrack_  == NULL | cigarBuf_ == NULL) {
          _mm_free(E_);
          _mm_free(backTrack_);
          _mm_free(cigarBuf_);
@@ -461,14 +444,13 @@
     p.overhangStrategy = overhangStrategy;
     p.btrack = backTrack_;
     p.cigar = cigarArray;
-
     smithWatermanBackTrack(&p, match, mismatch,  open, extend, E_, 0);
     getCIGAR(&p, cigarBuf_, 0);
+
     (*cigarCount) = p.cigarCount;
 
     _mm_free(E_);
     _mm_free(backTrack_);
     _mm_free(cigarBuf_);
-
     return p.alignmentOffset;
     }