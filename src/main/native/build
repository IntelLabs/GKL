#!/usr/bin/env bash

COMPRESSION=compression
IGZIP=$COMPRESSION/isa-l-master
#ZLIB=$COMPRESSION/zlib-inflate
ZLIB=$COMPRESSION/otc_zlib
#ZLIB=$COMPRESSION/zlib-1.2.8
PAIRHMM=pairhmm

cd ftz
make
cd -

cd pairhmm
make
cd -

cd compression
./build
cd -

os=$(uname)
if [[ $os == "Linux" ]]; then

#g++ -z noexecstack -shared -fPIC -O3 -static-libgcc -static-libstdc++ \
#    $COMPRESSION/IntelDeflater.o $IGZIP/igzip/libigzip0c.a $ZLIB/libz.a \
#    $PAIRHMM/IntelPairHmm.o \
#    -o libIntelGKL.so

g++ -z noexecstack -shared -fPIC -O3 -static-libgcc -static-libstdc++ \
<<<<<<< HEAD
    $COMPRESSION/IntelDeflater.o $IGZIP/lib/libisal.a $ZLIB/libz.a \
    $PAIRHMM/IntelPairHmm_omp.o \
    ftz/ftz.o -fopenmp \
    -o libIntelGKL_omp.so

g++ -z noexecstack -shared -fPIC -O3 -static-libgcc -static-libstdc++ \
    $COMPRESSION/IntelDeflater.o $IGZIP/lib/libisal.a $ZLIB/libz.a \
=======
    $COMPRESSION/IntelDeflater.o $COMPRESSION/IntelInflater.o $IGZIP/lib/libisal.a $ZLIB/libz.a \
>>>>>>> 3e86aa9f
    $PAIRHMM/IntelPairHmm.o \
    ftz/ftz.o \
    -o libIntelGKL.so

<<<<<<< HEAD
=======


>>>>>>> 3e86aa9f
elif [[ $os == "Darwin" ]]; then

g++ -shared -fPIC -O3 \
    $COMPRESSION/IntelDeflater.o $COMPRESSION/IntelInflater.o $IGZIP/lib/libisal.a $ZLIB/libz.a \
    $PAIRHMM/IntelPairHmm.o \
    ftz/ftz.o \
    -o libIntelGKL.dylib



else

echo "OS not supported" 1>&2

fi<|MERGE_RESOLUTION|>--- conflicted
+++ resolved
@@ -2,9 +2,7 @@
 
 COMPRESSION=compression
 IGZIP=$COMPRESSION/isa-l-master
-#ZLIB=$COMPRESSION/zlib-inflate
 ZLIB=$COMPRESSION/otc_zlib
-#ZLIB=$COMPRESSION/zlib-1.2.8
 PAIRHMM=pairhmm
 
 cd ftz
@@ -22,32 +20,18 @@
 os=$(uname)
 if [[ $os == "Linux" ]]; then
 
-#g++ -z noexecstack -shared -fPIC -O3 -static-libgcc -static-libstdc++ \
-#    $COMPRESSION/IntelDeflater.o $IGZIP/igzip/libigzip0c.a $ZLIB/libz.a \
-#    $PAIRHMM/IntelPairHmm.o \
-#    -o libIntelGKL.so
-
 g++ -z noexecstack -shared -fPIC -O3 -static-libgcc -static-libstdc++ \
-<<<<<<< HEAD
-    $COMPRESSION/IntelDeflater.o $IGZIP/lib/libisal.a $ZLIB/libz.a \
+    $COMPRESSION/IntelDeflater.o $COMPRESSION/IntelInflater.o $IGZIP/lib/libisal.a $ZLIB/libz.a \
     $PAIRHMM/IntelPairHmm_omp.o \
     ftz/ftz.o -fopenmp \
     -o libIntelGKL_omp.so
 
 g++ -z noexecstack -shared -fPIC -O3 -static-libgcc -static-libstdc++ \
-    $COMPRESSION/IntelDeflater.o $IGZIP/lib/libisal.a $ZLIB/libz.a \
-=======
     $COMPRESSION/IntelDeflater.o $COMPRESSION/IntelInflater.o $IGZIP/lib/libisal.a $ZLIB/libz.a \
->>>>>>> 3e86aa9f
     $PAIRHMM/IntelPairHmm.o \
     ftz/ftz.o \
     -o libIntelGKL.so
 
-<<<<<<< HEAD
-=======
-
-
->>>>>>> 3e86aa9f
 elif [[ $os == "Darwin" ]]; then
 
 g++ -shared -fPIC -O3 \
@@ -56,8 +40,6 @@
     ftz/ftz.o \
     -o libIntelGKL.dylib
 
-
-
 else
 
 echo "OS not supported" 1>&2
