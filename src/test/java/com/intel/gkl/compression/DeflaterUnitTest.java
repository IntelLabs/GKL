--- conflicted
+++ resolved
@@ -147,16 +147,15 @@
         Assert.fail();
     }
 
-<<<<<<< HEAD
     @Test(enabled = true, expectedExceptions = RuntimeException.class)
-    public void deflateThrowsBufferOverflowTest(){
+    public void deflateEmptyOutputBufferTest(){
         final Deflater deflater = new IntelDeflaterFactory().makeDeflater(0, true);
         int LEN = 10;
         byte[] inputBuffer = new byte[LEN];
-        randomDNA(inputBuffer);
+        TestingUtils.randomDNA(inputBuffer);
 
         int bytes = 0;
-        byte[] outputBufferBad = new byte[LEN];
+        byte[] outputBufferBad = new byte[0];
         try
         {
             deflater.setInput(inputBuffer, 0 , inputBuffer.length );
@@ -168,28 +167,26 @@
             throw e;
         }
         log.info("Insufficient Buffer : " + outputBufferBad.length  +" Bytes written : " + bytes);
-        Assert.assertEquals(bytes, 0);
+
         Assert.fail();
     }
 
     @Test(enabled = true, expectedExceptions = NullPointerException.class)
-    public void deflateNullInputBufferLengthTest(){
+    public void deflateEmprtylInputBufferTest() {
         final Deflater deflater = new IntelDeflaterFactory().makeDeflater(0, true);
         int LEN = 10;
         byte[] inputBuffer = new byte[0];
-        try
-        {
+        try {
             byte[] outputBufferBad = new byte[LEN];
-            deflater.setInput(inputBuffer, 0 , inputBuffer.length );
+            deflater.setInput(inputBuffer, 0, inputBuffer.length);
             int bytes = deflater.deflate(outputBufferBad, 0, outputBufferBad.length);
-        }
-        catch(Exception e)
-        {
+        } catch (Exception e) {
             log.error(e.getMessage());
             throw e;
         }
         Assert.fail();
-=======
+    }
+
     @Test(enabled = true, dataProviderClass = CompressionDataProviders.class,
             dataProvider = compatibilityTestsDataProviderName, groups = {"compatibilityTests"})
     public void intelDeflationJavaInflationCompatibilityTest(int level, boolean nowrap) throws DataFormatException {
@@ -245,7 +242,6 @@
 
         //assert
         Assert.assertEquals(decompressed, input);
->>>>>>> 032236d5
     }
 
     @Test(enabled = true)
